import json
import time
import traceback
from dataclasses import dataclass
from os import getenv
from pathlib import Path
from typing import Any, Dict, List, Optional, Union
from uuid import uuid4

from pydantic import BaseModel

from agno.exceptions import ModelProviderError
from agno.media import Audio, File, Image, ImageArtifact, Video
from agno.models.base import Model
from agno.models.message import Citations, Message, MessageMetrics, UrlCitation
from agno.models.response import ModelResponse
from agno.utils.log import log_error, log_info, log_warning

try:
    from google import genai
    from google.genai import Client as GeminiClient
    from google.genai.errors import ClientError, ServerError
    from google.genai.types import (
        Content,
        DynamicRetrievalConfig,
        FunctionDeclaration,
        GenerateContentConfig,
        GenerateContentResponse,
        GenerateContentResponseUsageMetadata,
        GoogleSearch,
        GoogleSearchRetrieval,
        Part,
        Schema,
        Tool,
    )
    from google.genai.types import (
        File as GeminiFile,
    )
except ImportError:
    raise ImportError("`google-genai` not installed. Please install it using `pip install google-genai`")


def _format_image_for_message(image: Image) -> Optional[Dict[str, Any]]:
    # Case 1: Image is a URL
    # Download the image from the URL and add it as base64 encoded data
    if image.url is not None:
        content_bytes = image.image_url_content
        if content_bytes is not None:
            try:
                import base64

                image_data = {
                    "mime_type": "image/jpeg",
                    "data": base64.b64encode(content_bytes).decode("utf-8"),
                }
                return image_data
            except Exception as e:
                log_warning(f"Failed to download image from {image}: {e}")
                return None
        else:
            log_warning(f"Unsupported image format: {image}")
            return None

    # Case 2: Image is a local path
    elif image.filepath is not None:
        try:
            image_path = Path(image.filepath)
            if image_path.exists() and image_path.is_file():
                with open(image_path, "rb") as f:
                    content_bytes = f.read()
            else:
                log_error(f"Image file {image_path} does not exist.")
                raise
            return {
                "mime_type": "image/jpeg",
                "data": content_bytes,
            }
        except Exception as e:
            log_warning(f"Failed to load image from {image.filepath}: {e}")
            return None

    # Case 3: Image is a bytes object
    # Add it as base64 encoded data
    elif image.content is not None and isinstance(image.content, bytes):
        import base64

        image_data = {"mime_type": "image/jpeg", "data": base64.b64encode(image.content).decode("utf-8")}
        return image_data
    else:
        log_warning(f"Unknown image type: {type(image)}")
        return None


def _convert_schema(schema_dict) -> Optional[Schema]:
    """
    Recursively convert a JSON-like schema dictionary to a types.Schema object.

    Parameters:
        schema_dict (dict): The JSON schema dictionary with keys like "type", "description",
                            "properties", and "required".

    Returns:
        types.Schema: The converted schema.
    """
    if "anyOf" in schema_dict:
        any_of = []
        for sub_schema in schema_dict["anyOf"]:
            sub_schema_converted = _convert_schema(sub_schema)
            if sub_schema_converted is not None:
                any_of.append(sub_schema_converted)
        return Schema(
            any_of=any_of,
            description=schema_dict.get("description", ""),
        )

    schema_type = schema_dict.get("type")
    if schema_type is None or schema_type == "null":
        return None
    if isinstance(schema_type, list):
        schema_type = schema_type[0]
    schema_type = schema_type.upper()
    description = schema_dict.get("description", "")

    if schema_type == "OBJECT" and "properties" in schema_dict:
        properties = {}
        for key, prop_def in schema_dict["properties"].items():
            converted_schema = _convert_schema(prop_def)
            if converted_schema is not None:
                properties[key] = converted_schema
        required = schema_dict.get("required", [])

        if properties:
            return Schema(
                type=schema_type,
                properties=properties,
                required=required,
                description=description,
            )
        else:
            return Schema(
                type=schema_type,
                description=description,
            )

    if schema_type == "ARRAY" and "items" in schema_dict:
        items = _convert_schema(schema_dict["items"])
        return Schema(type=schema_type, description=description, items=items)
    else:
        return Schema(type=schema_type, description=description)


def _format_function_definitions(tools_list):
    function_declarations = []

    for tool in tools_list:
        if tool.get("type") == "function":
            func_info = tool.get("function", {})
            name = func_info.get("name")
            description = func_info.get("description", "")
            parameters_dict = func_info.get("parameters", {})

            parameters_schema = _convert_schema(parameters_dict)
            # Create a FunctionDeclaration instance
            function_decl = FunctionDeclaration(
                name=name,
                description=description,
                parameters=parameters_schema,
            )

            function_declarations.append(function_decl)
    if function_declarations:
        return Tool(function_declarations=function_declarations)
    else:
        return None


@dataclass
class Gemini(Model):
    """
    Gemini model class for Google's Generative AI models.

    Vertex AI:
    - You will need Google Cloud credentials to use the Vertex AI API. Run `gcloud auth application-default login` to set credentials.
    - Set `vertexai` to `True` to use the Vertex AI API.
    - Set your `project_id` (or set `GOOGLE_CLOUD_PROJECT` environment variable) and `location` (optional).
    - Set `http_options` (optional) to configure the HTTP options.

    Based on https://googleapis.github.io/python-genai/
    """

    id: str = "gemini-2.0-flash-exp"
    name: str = "Gemini"
    provider: str = "Google"

    supports_native_structured_outputs: bool = True

    # Request parameters
    function_declarations: Optional[List[Any]] = None
    generation_config: Optional[Any] = None
    safety_settings: Optional[List[Any]] = None
    generative_model_kwargs: Optional[Dict[str, Any]] = None
    search: bool = False
    grounding: bool = False
    grounding_dynamic_threshold: Optional[float] = None

    temperature: Optional[float] = None
    top_p: Optional[float] = None
    top_k: Optional[int] = None
    max_output_tokens: Optional[int] = None
    stop_sequences: Optional[list[str]] = None
    logprobs: Optional[bool] = None
    presence_penalty: Optional[float] = None
    frequency_penalty: Optional[float] = None
    seed: Optional[int] = None
    response_modalities: Optional[list[str]] = None  # "Text" and/or "Image"
    speech_config: Optional[dict[str, Any]] = None
    request_params: Optional[Dict[str, Any]] = None

    # Client parameters
    api_key: Optional[str] = None
    vertexai: bool = False
    project_id: Optional[str] = None
    location: Optional[str] = None
    client_params: Optional[Dict[str, Any]] = None

    # Gemini client
    client: Optional[GeminiClient] = None

    # The role to map the Gemini response
    role_map = {
        "model": "assistant",
    }

    # The role to map the Message
    reverse_role_map = {
        "assistant": "model",
        "tool": "user",
    }

    def get_client(self) -> GeminiClient:
        """
        Returns an instance of the GeminiClient client.

        Returns:
            GeminiClient: The GeminiClient client.
        """
        if self.client:
            return self.client

        client_params: Dict[str, Any] = {}
        vertexai = self.vertexai or getenv("GOOGLE_GENAI_USE_VERTEXAI", "false").lower() == "true"

        if not vertexai:
            self.api_key = self.api_key or getenv("GOOGLE_API_KEY")
            if not self.api_key:
                log_error("GOOGLE_API_KEY not set. Please set the GOOGLE_API_KEY environment variable.")
            client_params["api_key"] = self.api_key
        else:
            log_info("Using Vertex AI API")
            client_params["vertexai"] = True
            client_params["project"] = self.project_id or getenv("GOOGLE_CLOUD_PROJECT")
            client_params["location"] = self.location or getenv("GOOGLE_CLOUD_LOCATION")

        client_params = {k: v for k, v in client_params.items() if v is not None}

        if self.client_params:
            client_params.update(self.client_params)

        self.client = genai.Client(**client_params)
        return self.client

    def _get_request_kwargs(self, system_message: Optional[str] = None) -> Dict[str, Any]:
        """
        Returns the request keyword arguments for the GenerativeModel client.

        Returns:
            Dict[str, Any]: The request keyword arguments.
        """
        request_params = {}
        # User provides their own generation config
        if self.generation_config is not None:
            if isinstance(self.generation_config, GenerateContentConfig):
                config = self.generation_config.model_dump()
            else:
                config = self.generation_config
        else:
            config = {}

        if self.generative_model_kwargs:
            config.update(self.generative_model_kwargs)

        config.update(
            {
                "safety_settings": self.safety_settings,
                "temperature": self.temperature,
                "top_p": self.top_p,
                "top_k": self.top_k,
                "max_output_tokens": self.max_output_tokens,
                "stop_sequences": self.stop_sequences,
                "logprobs": self.logprobs,
                "presence_penalty": self.presence_penalty,
                "frequency_penalty": self.frequency_penalty,
                "seed": self.seed,
                "response_modalities": self.response_modalities,
                "speech_config": self.speech_config,
            }
        )

        if system_message is not None:
            config["system_instruction"] = system_message  # type: ignore
<<<<<<< HEAD
=======

>>>>>>> 62ae1830

        if self.grounding and self.search:
            log_info("Both grounding and search are enabled. Grounding will take precedence.")
            self.search = False

        if self.grounding:
            log_info("Grounding enabled. External tools will be disabled.")
            config["tools"] = [
                Tool(
                    google_search=GoogleSearchRetrieval(
                        dynamic_retrieval_config=DynamicRetrievalConfig(
                            dynamic_threshold=self.grounding_dynamic_threshold
                        )
                    )
                ),
            ]

        elif self.search:
            log_info("Search enabled. External tools will be disabled.")
            config["tools"] = [Tool(google_search=GoogleSearch())]

        elif self._tools:
            config["tools"] = [_format_function_definitions(self._tools)]

<<<<<<< HEAD
=======

>>>>>>> 62ae1830
        if (
            self.response_format is not None
            and isinstance(self.response_format, type)
            and issubclass(self.response_format, BaseModel)
        ):
            config["response_mime_type"] = "application/json"  # type: ignore
            config["response_schema"] = self.response_format

<<<<<<< HEAD
            if config["tools"] is not None and len(config["tools"]) > 0:
                log_warning(
                    "The current google-genai version does not support structured outputs with tools. Use `use_json_mode=True` to force JSON mode."
                )
=======
            if config.get("tool") is not None and len(config["tools"]) > 0:
                log_warning("The current google-genai version does not support structured outputs with tools. Use `use_json_mode=True` to force JSON mode.")
>>>>>>> 62ae1830

        config = {k: v for k, v in config.items() if v is not None}

        if config:
            request_params["config"] = GenerateContentConfig(**config)

        # Filter out None values
        if self.request_params:
            request_params.update(self.request_params)
        return request_params

    def invoke(self, messages: List[Message]):
        """
        Invokes the model with a list of messages and returns the response.

        Args:
            messages (List[Message]): The list of messages to send to the model.

        Returns:
            GenerateContentResponse: The response from the model.
        """
        formatted_messages, system_message = self._format_messages(messages)
        request_kwargs = self._get_request_kwargs(system_message)
        try:
            return self.get_client().models.generate_content(
                model=self.id,
                contents=formatted_messages,
                **request_kwargs,
            )
        except (ClientError, ServerError) as e:
            log_error(f"Error from Gemini API: {e}")
            raise ModelProviderError(
                message=e.response, status_code=e.code, model_name=self.name, model_id=self.id
            ) from e
        except Exception as e:
            log_error(f"Unknown error from Gemini API: {e}")
            raise ModelProviderError(message=str(e), model_name=self.name, model_id=self.id) from e

    def invoke_stream(self, messages: List[Message]):
        """
        Invokes the model with a list of messages and returns the response as a stream.

        Args:
            messages (List[Message]): The list of messages to send to the model.

        Returns:
            Iterator[GenerateContentResponse]: The response from the model as a stream.
        """
        formatted_messages, system_message = self._format_messages(messages)

        request_kwargs = self._get_request_kwargs(system_message)
        try:
            yield from self.get_client().models.generate_content_stream(
                model=self.id,
                contents=formatted_messages,
                **request_kwargs,
            )
        except (ClientError, ServerError) as e:
            log_error(f"Error from Gemini API: {e}")
            raise ModelProviderError(
                message=e.response, status_code=e.code, model_name=self.name, model_id=self.id
            ) from e
        except Exception as e:
            log_error(f"Unknown error from Gemini API: {e}")
            raise ModelProviderError(message=str(e), model_name=self.name, model_id=self.id) from e

    async def ainvoke(self, messages: List[Message]):
        """
        Invokes the model with a list of messages and returns the response.
        """
        formatted_messages, system_message = self._format_messages(messages)

        request_kwargs = self._get_request_kwargs(system_message)

        try:
            return await self.get_client().aio.models.generate_content(
                model=self.id,
                contents=formatted_messages,
                **request_kwargs,
            )
        except (ClientError, ServerError) as e:
            log_error(f"Error from Gemini API: {e}")
            raise ModelProviderError(
                message=e.response, status_code=e.code, model_name=self.name, model_id=self.id
            ) from e
        except Exception as e:
            log_error(f"Unknown error from Gemini API: {e}")
            raise ModelProviderError(message=str(e), model_name=self.name, model_id=self.id) from e

    async def ainvoke_stream(self, messages: List[Message]):
        """
        Invokes the model with a list of messages and returns the response as a stream.
        """
        formatted_messages, system_message = self._format_messages(messages)

        request_kwargs = self._get_request_kwargs(system_message)

        try:
            async_stream = await self.get_client().aio.models.generate_content_stream(
                model=self.id,
                contents=formatted_messages,
                **request_kwargs,
            )
            async for chunk in async_stream:
                yield chunk
        except (ClientError, ServerError) as e:
            log_error(f"Error from Gemini API: {e}")
            raise ModelProviderError(
                message=e.response, status_code=e.code, model_name=self.name, model_id=self.id
            ) from e
        except Exception as e:
            log_error(f"Unknown error from Gemini API: {e}")
            raise ModelProviderError(message=str(e), model_name=self.name, model_id=self.id) from e

    def _format_messages(self, messages: List[Message]):
        """
        Converts a list of Message objects to the Gemini-compatible format.

        Args:
            messages (List[Message]): The list of messages to convert.
        """
        formatted_messages: List = []
        system_message = None
        for message in messages:
            role = message.role
            if role in ["system", "developer"]:
                system_message = message.content
                continue

            # Set the role for the message according to Gemini's requirements
            role = self.reverse_role_map.get(role, role)

            # Add content to the message for the model
            content = message.content
            # Initialize message_parts to be used for Gemini
            message_parts: List[Any] = []

            # Function calls
            if (not content or role == "model") and message.tool_calls is not None and len(message.tool_calls) > 0:
                for tool_call in message.tool_calls:
                    message_parts.append(
                        Part.from_function_call(
                            name=tool_call["function"]["name"],
                            args=json.loads(tool_call["function"]["arguments"]),
                        )
                    )
            # Function results
            elif message.tool_calls is not None and len(message.tool_calls) > 0:
                for tool_call in message.tool_calls:
                    message_parts.append(
                        Part.from_function_response(
                            name=tool_call["tool_name"], response={"result": tool_call["content"]}
                        )
                    )
            # Regular text content
            else:
                if isinstance(content, str):
                    message_parts = [Part.from_text(text=content)]

            if role == "user" and message.tool_calls is None:
                # Add images to the message for the model
                if message.images is not None:
                    for image in message.images:
                        if image.content is not None and isinstance(image.content, GeminiFile):
                            # Google recommends that if using a single image, place the text prompt after the image.
                            message_parts.insert(0, image.content)
                        else:
                            image_content = _format_image_for_message(image)
                            if image_content:
                                message_parts.append(Part.from_bytes(**image_content))

                # Add videos to the message for the model
                if message.videos is not None:
                    try:
                        for video in message.videos:
                            # Case 1: Video is a file_types.File object (Recommended)
                            # Add it as a File object
                            if video.content is not None and isinstance(video.content, GeminiFile):
                                # Google recommends that if using a single image, place the text prompt after the image.
                                message_parts.insert(
                                    0, Part.from_uri(file_uri=video.content.uri, mime_type=video.content.mime_type)
                                )
                            else:
                                video_file = self._format_video_for_message(video)

                                # Google recommends that if using a single video, place the text prompt after the video.
                                if video_file is not None:
                                    message_parts.insert(0, video_file)  # type: ignore
                    except Exception as e:
                        traceback.print_exc()
                        log_warning(f"Failed to load video from {message.videos}: {e}")
                        continue

                # Add audio to the message for the model
                if message.audio is not None:
                    try:
                        for audio_snippet in message.audio:
                            if audio_snippet.content is not None and isinstance(audio_snippet.content, GeminiFile):
                                # Google recommends that if using a single image, place the text prompt after the image.
                                message_parts.insert(
                                    0,
                                    Part.from_uri(
                                        file_uri=audio_snippet.content.uri, mime_type=audio_snippet.content.mime_type
                                    ),
                                )
                            else:
                                audio_content = self._format_audio_for_message(audio_snippet)
                                if audio_content:
                                    message_parts.append(audio_content)
                    except Exception as e:
                        log_warning(f"Failed to load audio from {message.audio}: {e}")
                        continue

                # Add files to the message for the model
                if message.files is not None:
                    for file in message.files:
                        file_content = self._format_file_for_message(file)
                        if file_content:
                            message_parts.append(file_content)

            final_message = Content(role=role, parts=message_parts)
            formatted_messages.append(final_message)
        return formatted_messages, system_message

    def _format_audio_for_message(self, audio: Audio) -> Optional[Union[Part, GeminiFile]]:
        # Case 1: Audio is a bytes object
        if audio.content and isinstance(audio.content, bytes):
            return Part.from_bytes(
                mime_type=f"audio/{audio.format}" if audio.format else "audio/mp3", data=audio.content
            )

        # Case 2: Audio is an url
        elif audio.url is not None:
            return Part.from_bytes(
                mime_type=f"audio/{audio.format}" if audio.format else "audio/mp3", data=audio.audio_url_content
            )

        # Case 3: Audio is a local file path
        elif audio.filepath is not None:
            audio_path = audio.filepath if isinstance(audio.filepath, Path) else Path(audio.filepath)

            remote_file_name = f"files/{audio_path.stem.lower().replace('_', '')}"
            # Check if video is already uploaded
            existing_audio_upload = None
            try:
                existing_audio_upload = self.get_client().files.get(name=remote_file_name)
            except Exception as e:
                log_warning(f"Error getting file {remote_file_name}: {e}")
                pass

            if existing_audio_upload:
                audio_file = existing_audio_upload
            else:
                # Upload the video file to the Gemini API
                if audio_path.exists() and audio_path.is_file():
                    audio_file = self.get_client().files.upload(
                        file=audio_path,
                        config=dict(
                            name=remote_file_name,
                            display_name=audio_path.stem,
                            mime_type=f"audio/{audio.format}" if audio.format else "audio/mp3",
                        ),
                    )
                else:
                    log_error(f"Audio file {audio_path} does not exist.")
                    raise Exception(f"Audio file {audio_path} does not exist.")

                # Check whether the file is ready to be used.
                while audio_file.state.name == "PROCESSING":
                    time.sleep(2)
                    audio_file = self.get_client().files.get(name=audio_file.name)

                if audio_file.state.name == "FAILED":
                    raise ValueError(audio_file.state.name)
            return Part.from_uri(
                file_uri=audio_file.uri, mime_type=f"audio/{audio.format}" if audio.format else "audio/mp3"
            )
        else:
            log_warning(f"Unknown audio type: {type(audio.content)}")
            return None

    def _format_video_for_message(self, video: Video) -> Optional[GeminiFile]:
        # Case 1: Video is a bytes object
        if video.content and isinstance(video.content, bytes):
            return Part.from_bytes(
                mime_type=f"video/{video.format}" if video.format else "video/mp4", data=video.content
            )
        # Case 2: Video is stored locally
        elif video.filepath is not None:
            video_path = video.filepath if isinstance(video.filepath, Path) else Path(video.filepath)

            remote_file_name = f"files/{video_path.stem.lower().replace('_', '')}"
            # Check if video is already uploaded
            existing_video_upload = None
            try:
                existing_video_upload = self.get_client().files.get(name=remote_file_name)
            except Exception as e:
                log_warning(f"Error getting file {remote_file_name}: {e}")
                pass

            if existing_video_upload:
                video_file = existing_video_upload
            else:
                # Upload the video file to the Gemini API
                if video_path.exists() and video_path.is_file():
                    video_file = self.get_client().files.upload(
                        file=video_path,
                        config=dict(
                            name=remote_file_name,
                            display_name=video_path.stem,
                            mime_type=f"video/{video.format}" if video.format else "video/mp4",
                        ),
                    )
                else:
                    log_error(f"Video file {video_path} does not exist.")
                    raise Exception(f"Video file {video_path} does not exist.")

                # Check whether the file is ready to be used.
                while video_file.state.name == "PROCESSING":
                    time.sleep(2)
                    video_file = self.get_client().files.get(name=video_file.name)

                if video_file.state.name == "FAILED":
                    raise ValueError(video_file.state.name)

            return Part.from_uri(
                file_uri=video_file.uri, mime_type=f"video/{video.format}" if video.format else "video/mp4"
            )
        else:
            log_warning(f"Unknown video type: {type(video.content)}")
            return None

    def _format_file_for_message(self, file: File) -> Optional[Part]:
        # Case 1: File is a bytes object
        if file.content and isinstance(file.content, bytes):
            return Part.from_bytes(mime_type=file.mime_type, data=file.content)

        # Case 2: File is a URL
        elif file.url is not None:
            url_content = file.file_url_content
            if url_content is not None:
                content, mime_type = url_content
                return Part.from_bytes(mime_type=mime_type, data=content)
            else:
                log_warning(f"Failed to download file from {file.url}")
                return None

        # Case 3: File is a local file path
        elif file.filepath is not None:
            file_path = file.filepath if isinstance(file.filepath, Path) else Path(file.filepath)
            if file_path.exists() and file_path.is_file():
                if file_path.stat().st_size < 20 * 1024 * 1024:  # 20MB in bytes
                    if file.mime_type is not None:
                        return Part.from_bytes(mime_type=file.mime_type, data=file_path.read_bytes())
                    else:
                        import mimetypes

                        return Part.from_bytes(
                            mime_type=mimetypes.guess_type(file_path)[0], data=file_path.read_bytes()
                        )
                else:
                    file_upload = self.get_client().files.upload(
                        file=file_path,
                    )
                    # Check whether the file is ready to be used.
                    while file_upload.state.name == "PROCESSING":
                        time.sleep(2)
                        file_upload = self.get_client().files.get(name=file_upload.name)
                    if file_upload.state.name == "FAILED":
                        raise ValueError(file_upload.state.name)
                    return Part.from_uri(file_uri=file_upload.uri, mime_type=file_upload.mime_type)
            else:
                log_error(f"File {file_path} does not exist.")

        return None

    def format_function_call_results(
        self, messages: List[Message], function_call_results: List[Message], **kwargs
    ) -> None:
        """
        Format function call results.
        """
        combined_content: List = []
        combined_function_result: List = []
        message_metrics = MessageMetrics()
        if len(function_call_results) > 0:
            for result in function_call_results:
                combined_content.append(result.content)
                combined_function_result.append({"tool_name": result.tool_name, "content": result.content})
                message_metrics += result.metrics

        if combined_content:
            messages.append(
                Message(
                    role="tool", content=combined_content, tool_calls=combined_function_result, metrics=message_metrics
                )
            )

    def parse_provider_response(self, response: GenerateContentResponse) -> ModelResponse:
        """
        Parse the OpenAI response into a ModelResponse.

        Args:
            response: Raw response from OpenAI

        Returns:
            ModelResponse: Parsed response data
        """
        model_response = ModelResponse()

        # Get response message
        if response.candidates is not None:
            response_message: Content = response.candidates[0].content

            # Add role
            if response_message.role is not None:
                model_response.role = self.role_map[response_message.role]

            # Add content
            if response_message.parts is not None:
                for part in response_message.parts:
                    # Extract text if present
                    if hasattr(part, "text") and part.text is not None:
                        model_response.content = part.text

                    if hasattr(part, "inline_data") and part.inline_data is not None:
                        model_response.image = ImageArtifact(
                            id=str(uuid4()), content=part.inline_data.data, mime_type=part.inline_data.mime_type
                        )

                    # Extract function call if present
                    if hasattr(part, "function_call") and part.function_call is not None:
                        tool_call = {
                            "type": "function",
                            "function": {
                                "name": part.function_call.name,
                                "arguments": json.dumps(part.function_call.args)
                                if part.function_call.args is not None
                                else "",
                            },
                        }

                        model_response.tool_calls.append(tool_call)

            if response.candidates and response.candidates[0].grounding_metadata is not None:
                citations = Citations()
                grounding_metadata = response.candidates[0].grounding_metadata.model_dump()
                citations.raw = grounding_metadata

                # Extract url and title
                chunks = grounding_metadata.pop("grounding_chunks", [])
                citation_pairs = (
                    [
                        (chunk.get("web", {}).get("uri"), chunk.get("web", {}).get("title"))
                        for chunk in chunks
                        if chunk.get("web", {}).get("uri")
                    ]
                    if chunks
                    else []
                )

                # Create citation objects from filtered pairs
                citations.urls = [UrlCitation(url=url, title=title) for url, title in citation_pairs]

                model_response.citations = citations

        # Extract usage metadata if present
        if hasattr(response, "usage_metadata") and response.usage_metadata is not None:
            usage: GenerateContentResponseUsageMetadata = response.usage_metadata
            model_response.response_usage = {
                "input_tokens": usage.prompt_token_count or 0,
                "output_tokens": usage.candidates_token_count or 0,
                "total_tokens": usage.total_token_count or 0,
            }

        return model_response

    def parse_provider_response_delta(self, response_delta: GenerateContentResponse) -> ModelResponse:
        model_response = ModelResponse()

        response_message: Content = response_delta.candidates[0].content

        # Add role
        if response_message.role is not None:
            model_response.role = self.role_map[response_message.role]

        if response_message.parts is not None:
            for part in response_message.parts:
                # Extract text if present
                if hasattr(part, "text") and part.text is not None:
                    model_response.content = part.text

                if hasattr(part, "inline_data") and part.inline_data is not None:
                    model_response.image = ImageArtifact(
                        id=str(uuid4()), content=part.inline_data.data, mime_type=part.inline_data.mime_type
                    )

                # Extract function call if present
                if hasattr(part, "function_call") and part.function_call is not None:
                    tool_call = {
                        "type": "function",
                        "function": {
                            "name": part.function_call.name,
                            "arguments": json.dumps(part.function_call.args)
                            if part.function_call.args is not None
                            else "",
                        },
                    }

                    model_response.tool_calls.append(tool_call)

        if response_delta.candidates and response_delta.candidates[0].grounding_metadata is not None:
            citations = Citations()
            grounding_metadata = response_delta.candidates[0].grounding_metadata.model_dump()
            citations.raw = grounding_metadata

            # Extract url and title
            chunks = grounding_metadata.pop("grounding_chunks", [])
            citation_pairs = [
                (chunk.get("web", {}).get("uri"), chunk.get("web", {}).get("title"))
                for chunk in chunks
                if chunk.get("web", {}).get("uri")
            ]

            # Create citation objects from filtered pairs
            citations.urls = [UrlCitation(url=url, title=title) for url, title in citation_pairs]

            model_response.citations = citations

        # Extract usage metadata if present
        if hasattr(response_delta, "usage_metadata") and response_delta.usage_metadata is not None:
            usage: GenerateContentResponseUsageMetadata = response_delta.usage_metadata
            model_response.response_usage = {
                "input_tokens": usage.prompt_token_count or 0,
                "output_tokens": usage.candidates_token_count or 0,
                "total_tokens": usage.total_token_count or 0,
            }

        return model_response<|MERGE_RESOLUTION|>--- conflicted
+++ resolved
@@ -31,6 +31,7 @@
         GoogleSearchRetrieval,
         Part,
         Schema,
+        Type,
         Tool,
     )
     from google.genai.types import (
@@ -102,50 +103,71 @@
     Returns:
         types.Schema: The converted schema.
     """
-    if "anyOf" in schema_dict:
+
+    schema_type = schema_dict.get("type", "")
+    if schema_type is None or schema_type == "null":
+        return None
+    description = schema_dict.get("description", "")
+
+    if schema_type == "object" and "properties" in schema_dict:
+        properties = {}
+        for key, prop_def in schema_dict["properties"].items():
+            # Process nullable types
+            prop_type = prop_def.get("type", "")
+            is_nullable = False
+            if isinstance(prop_type, list) and 'null' in prop_type:
+                prop_def["type"] = prop_type[0]
+                is_nullable = True
+            
+            # Process property schema
+            converted_schema = _convert_schema(prop_def)
+            if converted_schema is not None:
+                if is_nullable:
+                    converted_schema.nullable = True
+                properties[key] = converted_schema
+                
+        required = schema_dict.get("required", [])
+
+        if properties:
+            return Schema(
+                type=Type.OBJECT,
+                properties=properties,
+                required=required,
+                description=description,
+            )
+        else:
+            return None
+
+    elif schema_type == "array" and "items" in schema_dict:
+        items = _convert_schema(schema_dict["items"])
+        return Schema(type=Type.ARRAY, description=description, items=items)
+
+    elif schema_type == "" and "anyOf" in schema_dict:
         any_of = []
         for sub_schema in schema_dict["anyOf"]:
             sub_schema_converted = _convert_schema(sub_schema)
-            if sub_schema_converted is not None:
-                any_of.append(sub_schema_converted)
-        return Schema(
-            any_of=any_of,
-            description=schema_dict.get("description", ""),
-        )
-
-    schema_type = schema_dict.get("type")
-    if schema_type is None or schema_type == "null":
-        return None
-    if isinstance(schema_type, list):
-        schema_type = schema_type[0]
-    schema_type = schema_type.upper()
-    description = schema_dict.get("description", "")
-
-    if schema_type == "OBJECT" and "properties" in schema_dict:
-        properties = {}
-        for key, prop_def in schema_dict["properties"].items():
-            converted_schema = _convert_schema(prop_def)
-            if converted_schema is not None:
-                properties[key] = converted_schema
-        required = schema_dict.get("required", [])
-
-        if properties:
+            any_of.append(sub_schema_converted)
+
+        is_nullable = False
+        filtered_any_of = []
+        
+        for schema in any_of:
+            if schema is None:
+                is_nullable = True
+            else:
+                filtered_any_of.append(schema)
+        
+        any_of = filtered_any_of
+        if len(any_of) == 1:
+            any_of[0].nullable = is_nullable
+            return any_of[0]
+        else:    
             return Schema(
-                type=schema_type,
-                properties=properties,
-                required=required,
-                description=description,
-            )
-        else:
-            return Schema(
-                type=schema_type,
-                description=description,
-            )
-
-    if schema_type == "ARRAY" and "items" in schema_dict:
-        items = _convert_schema(schema_dict["items"])
-        return Schema(type=schema_type, description=description, items=items)
+                any_of=any_of,
+                description=schema_dict.get("description", ""),
+            )
     else:
+        schema_type = schema_type.upper()
         return Schema(type=schema_type, description=description)
 
 
@@ -308,10 +330,6 @@
 
         if system_message is not None:
             config["system_instruction"] = system_message  # type: ignore
-<<<<<<< HEAD
-=======
-
->>>>>>> 62ae1830
 
         if self.grounding and self.search:
             log_info("Both grounding and search are enabled. Grounding will take precedence.")
@@ -336,10 +354,6 @@
         elif self._tools:
             config["tools"] = [_format_function_definitions(self._tools)]
 
-<<<<<<< HEAD
-=======
-
->>>>>>> 62ae1830
         if (
             self.response_format is not None
             and isinstance(self.response_format, type)
@@ -348,15 +362,10 @@
             config["response_mime_type"] = "application/json"  # type: ignore
             config["response_schema"] = self.response_format
 
-<<<<<<< HEAD
-            if config["tools"] is not None and len(config["tools"]) > 0:
+            if config.get("tool") is not None and len(config["tools"]) > 0:
                 log_warning(
                     "The current google-genai version does not support structured outputs with tools. Use `use_json_mode=True` to force JSON mode."
                 )
-=======
-            if config.get("tool") is not None and len(config["tools"]) > 0:
-                log_warning("The current google-genai version does not support structured outputs with tools. Use `use_json_mode=True` to force JSON mode.")
->>>>>>> 62ae1830
 
         config = {k: v for k, v in config.items() if v is not None}
 
