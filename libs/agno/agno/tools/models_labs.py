--- conflicted
+++ resolved
@@ -5,12 +5,8 @@
 from uuid import uuid4
 
 from agno.agent import Agent
-<<<<<<< HEAD
-from agno.agent.media import ImageArtifact, VideoArtifact
-=======
->>>>>>> 28f85545
+from agno.media import ImageArtifact, VideoArtifact
 from agno.models.response import FileType
-from agno.run.media import Image, Video
 from agno.tools import Toolkit
 from agno.utils.log import logger
 
