import json

import httpx

from agno.tools import Toolkit
<<<<<<< HEAD
from agno.utils.log import log_info, logger
=======
from agno.utils.log import log_debug, logger
>>>>>>> bdc084d2


class HackerNewsTools(Toolkit):
    def __init__(
        self,
        get_top_stories: bool = True,
        get_user_details: bool = True,
    ):
        super().__init__(name="hackers_news")

        # Register functions in the toolkit
        if get_top_stories:
            self.register(self.get_top_hackernews_stories)
        if get_user_details:
            self.register(self.get_user_details)

    def get_top_hackernews_stories(self, num_stories: int = 10) -> str:
        """Use this function to get top stories from Hacker News.

        Args:
            num_stories (int): Number of stories to return. Defaults to 10.

        Returns:
            str: JSON string of top stories.
        """

<<<<<<< HEAD
        log_info(f"Getting top {num_stories} stories from Hacker News")
=======
        log_debug(f"Getting top {num_stories} stories from Hacker News")
>>>>>>> bdc084d2
        # Fetch top story IDs
        response = httpx.get("https://hacker-news.firebaseio.com/v0/topstories.json")
        story_ids = response.json()

        # Fetch story details
        stories = []
        for story_id in story_ids[:num_stories]:
            story_response = httpx.get(f"https://hacker-news.firebaseio.com/v0/item/{story_id}.json")
            story = story_response.json()
            story["username"] = story["by"]
            stories.append(story)
        return json.dumps(stories)

    def get_user_details(self, username: str) -> str:
        """Use this function to get the details of a Hacker News user using their username.

        Args:
            username (str): Username of the user to get details for.

        Returns:
            str: JSON string of the user details.
        """

        try:
<<<<<<< HEAD
            log_info(f"Getting details for user: {username}")
=======
            log_debug(f"Getting details for user: {username}")
>>>>>>> bdc084d2
            user = httpx.get(f"https://hacker-news.firebaseio.com/v0/user/{username}.json").json()
            user_details = {
                "id": user.get("user_id"),
                "karma": user.get("karma"),
                "about": user.get("about"),
                "total_items_submitted": len(user.get("submitted", [])),
            }
            return json.dumps(user_details)
        except Exception as e:
            logger.exception(e)
            return f"Error getting user details: {e}"<|MERGE_RESOLUTION|>--- conflicted
+++ resolved
@@ -3,11 +3,7 @@
 import httpx
 
 from agno.tools import Toolkit
-<<<<<<< HEAD
-from agno.utils.log import log_info, logger
-=======
 from agno.utils.log import log_debug, logger
->>>>>>> bdc084d2
 
 
 class HackerNewsTools(Toolkit):
@@ -34,11 +30,7 @@
             str: JSON string of top stories.
         """
 
-<<<<<<< HEAD
-        log_info(f"Getting top {num_stories} stories from Hacker News")
-=======
         log_debug(f"Getting top {num_stories} stories from Hacker News")
->>>>>>> bdc084d2
         # Fetch top story IDs
         response = httpx.get("https://hacker-news.firebaseio.com/v0/topstories.json")
         story_ids = response.json()
@@ -63,11 +55,7 @@
         """
 
         try:
-<<<<<<< HEAD
-            log_info(f"Getting details for user: {username}")
-=======
             log_debug(f"Getting details for user: {username}")
->>>>>>> bdc084d2
             user = httpx.get(f"https://hacker-news.firebaseio.com/v0/user/{username}.json").json()
             user_details = {
                 "id": user.get("user_id"),
