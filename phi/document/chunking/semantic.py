--- conflicted
+++ resolved
@@ -1,13 +1,6 @@
-from typing import List, Optional, Union, Dict, Any
-
-<<<<<<< HEAD
-from phi.embedder.openai import OpenAIEmbedder
-from phi.document.chunking.base import ChunkingStrategy
-=======
-from pydantic import Field
+from typing import List, Optional
 
 from phi.document.chunking.strategy import ChunkingStrategy
->>>>>>> 9237c7da
 from phi.document.base import Document
 from phi.embedder.base import Embedder
 from phi.embedder.openai import OpenAIEmbedder
@@ -20,34 +13,11 @@
 
 
 class SemanticChunking(ChunkingStrategy):
-<<<<<<< HEAD
-    def __init__(
-        self,
-        embedder: Optional[Embedder] = None,
-        similarity_threshold: Optional[float] = 0.5,
-        chunk_size: int = 5000,
-        **kwargs,
-    ):
-        super().__init__(**kwargs)
-        self.embedder = embedder or OpenAIEmbedder(model="text-embedding-3-small")
-        self.similarity_threshold = similarity_threshold
-        self.chunk_size = chunk_size
-
-        # Initialize the chunker
-        chunker_kwargs: Dict[str, Any] = {
-            "chunk_size": self.chunk_size,
-            "similarity_threshold": self.similarity_threshold,
-        }
-        if self.embedder is not None:
-            chunker_kwargs["embedding_model"] = self.embedder.model
-        self.chunker = SemanticChunker(**chunker_kwargs)
-=======
     """Chunking strategy that splits text into semantic chunks using chonkie"""
 
-    embedding_model: Embedder = Field(default_factory=OpenAIEmbedder(model="text-embedding-3-small"))
+    embedder: Embedder = OpenAIEmbedder(model="text-embedding-3-small")
     chunk_size: int = 5000
     similarity_threshold: Optional[float] = 0.5
->>>>>>> 9237c7da
 
     def chunk(self, document: Document) -> List[Document]:
         """Split document into semantic chunks using chokie"""
@@ -55,12 +25,12 @@
             return [document]
 
         self.chunker = SemanticChunker(
-            embedding_model=self.embedding_model,
+            embedding_model=self.embedder.model,  # type: ignore
             chunk_size=self.chunk_size,
             similarity_threshold=self.similarity_threshold,
         )
 
-        # Use chokie to split into semantic chunks
+        # Use chonkie to split into semantic chunks
         chunks = self.chunker.chunk(self.clean_text(document.content))
 
         # Convert chunks to Documents
